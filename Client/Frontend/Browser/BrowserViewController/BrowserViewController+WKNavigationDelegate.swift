/* This Source Code Form is subject to the terms of the Mozilla Public
 * License, v. 2.0. If a copy of the MPL was not distributed with this
 * file, You can obtain one at http://mozilla.org/MPL/2.0/. */

import Foundation
import WebKit
import Shared
import Data
import BraveShared

private let log = Logger.browserLogger

extension WKNavigationAction {
    /// Allow local requests only if the request is privileged.
    var isAllowed: Bool {
        guard let url = request.url else {
            return true
        }

        return !url.isWebPage(includeDataURIs: false) || !url.isLocal || request.isPrivileged
    }
}

extension URL {
    /// Obtain a schemeless absolute string
    fileprivate var schemelessAbsoluteString: String {
        guard let scheme = self.scheme else { return absoluteString }
        return absoluteString.replacingOccurrences(of: "\(scheme)://", with: "")
    }
}

extension BrowserViewController: WKNavigationDelegate {
    func webView(_ webView: WKWebView, didStartProvisionalNavigation navigation: WKNavigation!) {
        if tabManager.selectedTab?.webView !== webView {
            return
        }

        updateFindInPageVisibility(visible: false)

        // If we are going to navigate to a new page, hide the reader mode button. Unless we
        // are going to a about:reader page. Then we keep it on screen: it will change status
        // (orange color) as soon as the page has loaded.
        if let url = webView.url {
            if !url.isReaderModeURL {
                urlBar.updateReaderModeState(ReaderModeState.unavailable)
                hideReaderModeBar(animated: false)
            }
        }
    }

    // Recognize an Apple Maps URL. This will trigger the native app. But only if a search query is present. Otherwise
    // it could just be a visit to a regular page on maps.apple.com.
    fileprivate func isAppleMapsURL(_ url: URL) -> Bool {
        if url.scheme == "http" || url.scheme == "https" {
            if url.host == "maps.apple.com" && url.query != nil {
                return true
            }
        }
        return false
    }

    // Recognize a iTunes Store URL. These all trigger the native apps. Note that appstore.com and phobos.apple.com
    // used to be in this list. I have removed them because they now redirect to itunes.apple.com. If we special case
    // them then iOS will actually first open Safari, which then redirects to the app store. This works but it will
    // leave a 'Back to Safari' button in the status bar, which we do not want.
    fileprivate func isStoreURL(_ url: URL) -> Bool {
        if url.scheme == "http" || url.scheme == "https" {
            if url.host == "itunes.apple.com" {
                return true
            }
        }
        return false
    }

    // This is the place where we decide what to do with a new navigation action. There are a number of special schemes
    // and http(s) urls that need to be handled in a different way. All the logic for that is inside this delegate
    // method.

    func webView(_ webView: WKWebView, decidePolicyFor navigationAction: WKNavigationAction, decisionHandler: @escaping (WKNavigationActionPolicy) -> Void) {
        guard let url = navigationAction.request.url else {
            decisionHandler(.cancel)
            return
        }
        
        if let customHeader = UserReferralProgram.shouldAddCustomHeader(for: navigationAction.request) {
            decisionHandler(.cancel)
            var newRequest = navigationAction.request
            UrpLog.log("Adding custom header: [\(customHeader.field): \(customHeader.value)] for domain: \(newRequest.url?.absoluteString ?? "404")")
            newRequest.addValue(customHeader.value, forHTTPHeaderField: customHeader.field)
            webView.load(newRequest)
            return
        }

        if url.scheme == "about" {
            decisionHandler(.allow)
            return
        }

        if !navigationAction.isAllowed && navigationAction.navigationType != .backForward {
            log.warning("Denying unprivileged request: \(navigationAction.request)")
            decisionHandler(.cancel)
            return
        }
        
        if let safeBrowsing = safeBrowsing, safeBrowsing.shouldBlock(url) {
            safeBrowsing.showMalwareWarningPage(forUrl: url, inWebView: webView)
            decisionHandler(.cancel)
            return
        }

        // First special case are some schemes that are about Calling. We prompt the user to confirm this action. This
        // gives us the exact same behaviour as Safari.
        if url.scheme == "tel" || url.scheme == "facetime" || url.scheme == "facetime-audio" {
            UIApplication.shared.open(url, options: [:])
            decisionHandler(.cancel)
            return
        }

        // Second special case are a set of URLs that look like regular http links, but should be handed over to iOS
        // instead of being loaded in the webview. Note that there is no point in calling canOpenURL() here, because
        // iOS will always say yes. TODO Is this the same as isWhitelisted?

        if isAppleMapsURL(url) {
            UIApplication.shared.open(url, options: [:])
            decisionHandler(.cancel)
            return
        }

        if let tab = tabManager.selectedTab, isStoreURL(url) {
            decisionHandler(.cancel)

            let alreadyShowingSnackbarOnThisTab = tab.bars.count > 0
            if !alreadyShowingSnackbarOnThisTab {
                TimerSnackBar.showAppStoreConfirmationBar(forTab: tab, appStoreURL: url)
            }

            return
        }

        // Handles custom mailto URL schemes.
        if url.scheme == "mailto" {
            UIApplication.shared.open(url, options: [:])
            decisionHandler(.cancel)
            return
        }

        // This is the normal case, opening a http or https url, which we handle by loading them in this WKWebView. We
        // always allow this. Additionally, data URIs are also handled just like normal web pages.

        if ["http", "https", "data", "blob", "file"].contains(url.scheme) {
            if navigationAction.navigationType == .linkActivated {
                resetSpoofedUserAgentIfRequired(webView, newURL: url)
            } else if navigationAction.navigationType == .backForward {
                restoreSpoofedUserAgentIfRequired(webView, newRequest: navigationAction.request)
            }

            pendingRequests[url.absoluteString] = navigationAction.request
            
            if let urlHost = url.normalizedHost {
                if let mainDocumentURL = navigationAction.request.mainDocumentURL, url.scheme == "http" {
                    let domainForShields = Domain.getOrCreateForUrl(mainDocumentURL, context: DataController.viewContext)
                    if domainForShields.isShieldExpected(.HTTPSE) && HttpsEverywhereStats.shared.shouldUpgrade(url) {
                        // Check if HTTPSE is on and if it is, whether or not this http url would be upgraded
                        pendingHTTPUpgrades[urlHost] = navigationAction.request
                    }
                }
            }

            // Adblock logic,
            // Only use main document URL, not the request URL
            // If an iFrame is loaded, shields depending on the main frame, not the iFrame request
            
            // Weird behavior here with `targetFram` and `sourceFrame`, on refreshing page `sourceFrame` is not nil (it is non-optional)
            //  however, it is still an uninitialized object, making it an unreliable source to compare `isMainFrame` against.
            //  Rather than using `sourceFrame.isMainFrame` or even comparing `sourceFrame == targetFrame`, a simple URL check is used.
            // No adblocking logic is be used on session restore urls. It uses javascript to retrieve the
            // request then the page is reloaded with a proper url and adblocking rules are applied.
            if
                let mainDocumentURL = navigationAction.request.mainDocumentURL,
                mainDocumentURL.schemelessAbsoluteString == url.schemelessAbsoluteString,
                !url.isSessionRestoreURL,
                navigationAction.sourceFrame.isMainFrame || navigationAction.targetFrame?.isMainFrame == true {
                
                // Identify specific block lists that need to be applied to the requesting domain
                let domainForShields = Domain.getOrCreateForUrl(mainDocumentURL, context: DataController.viewContext)
                let (on, off) = BlocklistName.blocklists(forDomain: domainForShields)
                let controller = webView.configuration.userContentController
                
                // Grab all lists that have valid rules and add/remove them as necessary
                on.compactMap { $0.rule }.forEach(controller.add)
                off.compactMap { $0.rule }.forEach(controller.remove)
              
                if let tab = tabManager[webView] {
                    tab.userScriptManager?.isFingerprintingProtectionEnabled = domainForShields.isShieldExpected(.FpProtection)
                }

                webView.configuration.preferences.javaScriptEnabled = !domainForShields.isShieldExpected(.NoScript)
            }
<<<<<<< HEAD
            // Reset the block alert bool on new host. 
            if let newHost: String = url.host, let oldHost: String = webView.url?.host, newHost != oldHost {
                self.tabManager.selectedTab?.alertShownCount = 0
                self.tabManager.selectedTab?.blockAllAlerts = false
            }
=======
            
            //Cookie Blocking code below
            if let tab = tabManager[webView] {
                tab.userScriptManager?.isCookieBlockingEnabled = Preferences.Privacy.blockAllCookies.value
            }
            
            if let rule = BlocklistName.cookie.rule {
                if Preferences.Privacy.blockAllCookies.value {
                    webView.configuration.userContentController.add(rule)
                } else {
                    webView.configuration.userContentController.remove(rule)
                }
            }
            
>>>>>>> 9bb340a6
            decisionHandler(.allow)
            return
        }

        // Ignore JS navigated links, the intention is to match Safari and native WKWebView behaviour.
        if navigationAction.navigationType == .linkActivated {
            UIApplication.shared.open(url, options: [:]) { openedURL in
                if !openedURL {
                    let alert = UIAlertController(title: Strings.UnableToOpenURLErrorTitle, message: Strings.UnableToOpenURLError, preferredStyle: .alert)
                    alert.addAction(UIAlertAction(title: Strings.OKString, style: .default, handler: nil))
                    self.present(alert, animated: true, completion: nil)
                }
            }
        }
        decisionHandler(.cancel)
    }

    func webView(_ webView: WKWebView, decidePolicyFor navigationResponse: WKNavigationResponse, decisionHandler: @escaping (WKNavigationResponsePolicy) -> Void) {
        let response = navigationResponse.response
        let responseURL = response.url

        var request: URLRequest?
        if let url = responseURL {
            request = pendingRequests.removeValue(forKey: url.absoluteString)
        }
        
        if let url = responseURL, let urlHost = responseURL?.normalizedHost {
            // If an upgraded https load happens with a host which was upgraded, increase the stats
            if url.scheme == "https", let _ = pendingHTTPUpgrades.removeValue(forKey: urlHost) {
                BraveGlobalShieldStats.shared.httpse += 1
                if let stats = self.tabManager[webView]?.contentBlocker.stats {
                    self.tabManager[webView]?.contentBlocker.stats = stats.create(byAddingListItem: .https)
                }
            }
        }

        // We can only show this content in the web view if this URL is not pending
        // download via the context menu.
        let canShowInWebView = navigationResponse.canShowMIMEType && (responseURL != pendingDownloadURL)
        let forceDownload = responseURL == pendingDownloadURL

        // Check if this response should be handed off to Passbook.
        if let passbookHelper = OpenPassBookHelper(request: request, response: response, canShowInWebView: canShowInWebView, forceDownload: forceDownload, browserViewController: self) {
            // Clear the network activity indicator since our helper is handling the request.
            UIApplication.shared.isNetworkActivityIndicatorVisible = false

            // Open our helper and cancel this response from the webview.
            passbookHelper.open()
            decisionHandler(.cancel)
            return
        }
        
        // If the content type is not HTML, create a temporary document so it can be downloaded and
        // shared to external applications later. Otherwise, clear the old temporary document.
        if let tab = tabManager[webView] {
            if response.mimeType != MIMEType.HTML, let request = request {
                tab.temporaryDocument = TemporaryDocument(preflightResponse: response, request: request)
            } else {
                tab.temporaryDocument = nil
            }
        }

        // If none of our helpers are responsible for handling this response,
        // just let the webview handle it as normal.
        decisionHandler(.allow)
    }

    func webView(_ webView: WKWebView, didReceive challenge: URLAuthenticationChallenge, completionHandler: @escaping (URLSession.AuthChallengeDisposition, URLCredential?) -> Void) {

        // If this is a certificate challenge, see if the certificate has previously been
        // accepted by the user.
        let origin = "\(challenge.protectionSpace.host):\(challenge.protectionSpace.port)"
        if challenge.protectionSpace.authenticationMethod == NSURLAuthenticationMethodServerTrust,
           let trust = challenge.protectionSpace.serverTrust,
           let cert = SecTrustGetCertificateAtIndex(trust, 0), profile.certStore.containsCertificate(cert, forOrigin: origin) {
            completionHandler(.useCredential, URLCredential(trust: trust))
            return
        }

        guard challenge.protectionSpace.authenticationMethod == NSURLAuthenticationMethodHTTPBasic ||
              challenge.protectionSpace.authenticationMethod == NSURLAuthenticationMethodHTTPDigest ||
              challenge.protectionSpace.authenticationMethod == NSURLAuthenticationMethodNTLM,
              let tab = tabManager[webView] else {
            completionHandler(.performDefaultHandling, nil)
            return
        }

        // If this is a request to our local web server, use our private credentials.
        if challenge.protectionSpace.host == "localhost" && challenge.protectionSpace.port == Int(WebServer.sharedInstance.server.port) {
            completionHandler(.useCredential, WebServer.sharedInstance.credentials)
            return
        }

        // The challenge may come from a background tab, so ensure it's the one visible.
        tabManager.selectTab(tab)

        let loginsHelper = tab.getContentScript(name: LoginsHelper.name()) as? LoginsHelper
        Authenticator.handleAuthRequest(self, challenge: challenge, loginsHelper: loginsHelper).uponQueue(.main) { res in
            if let credentials = res.successValue {
                completionHandler(.useCredential, credentials.credentials)
            } else {
                completionHandler(.rejectProtectionSpace, nil)
            }
        }
    }

    func webView(_ webView: WKWebView, didCommit navigation: WKNavigation!) {
        guard let tab = tabManager[webView] else { return }

        tab.url = webView.url
        self.scrollController.resetZoomState()

        if tabManager.selectedTab === tab {
            updateUIForReaderHomeStateForTab(tab)
        }
    }

    func webView(_ webView: WKWebView, didFinish navigation: WKNavigation!) {
        if let tab = tabManager[webView] {
            navigateInTab(tab: tab, to: navigation)
            if tab === tabManager.selectedTab {
                urlBar.updateProgressBar(1.0)
            }
            tabsBar.reloadDataAndRestoreSelectedTab()
        }
    }
}<|MERGE_RESOLUTION|>--- conflicted
+++ resolved
@@ -196,13 +196,11 @@
 
                 webView.configuration.preferences.javaScriptEnabled = !domainForShields.isShieldExpected(.NoScript)
             }
-<<<<<<< HEAD
             // Reset the block alert bool on new host. 
             if let newHost: String = url.host, let oldHost: String = webView.url?.host, newHost != oldHost {
                 self.tabManager.selectedTab?.alertShownCount = 0
                 self.tabManager.selectedTab?.blockAllAlerts = false
             }
-=======
             
             //Cookie Blocking code below
             if let tab = tabManager[webView] {
@@ -217,7 +215,6 @@
                 }
             }
             
->>>>>>> 9bb340a6
             decisionHandler(.allow)
             return
         }
